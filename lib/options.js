'use strict';

var $RefParserOptions = require('json-schema-ref-parser/lib/options'),
    util = require('util');

module.exports = ParserOptions;

/**
 * Options that determine how Swagger APIs are parsed, resolved, dereferenced, and validated.
 *
 * @param {object|ParserOptions} [options] - Overridden options
 * @constructor
 * @extends $RefParserOptions
 */
<<<<<<< HEAD
function ParserOptions (options) {
  this.validate = {
    schema: true,
    spec: true
  };

=======
function ParserOptions(options) {
  $RefParserOptions.call(this, ParserOptions.defaults);
>>>>>>> 60c166e5
  $RefParserOptions.apply(this, arguments);
}

ParserOptions.defaults = {
  validate: {
    schema: {
      order: 1  // NOTE: This cannot be changed. It's just here for future use
    },
    spec: {
      order: 2  // NOTE: This cannot be changed. It's just here for future use
    }
  }
};

util.inherits(ParserOptions, $RefParserOptions);<|MERGE_RESOLUTION|>--- conflicted
+++ resolved
@@ -12,17 +12,8 @@
  * @constructor
  * @extends $RefParserOptions
  */
-<<<<<<< HEAD
 function ParserOptions (options) {
-  this.validate = {
-    schema: true,
-    spec: true
-  };
-
-=======
-function ParserOptions(options) {
   $RefParserOptions.call(this, ParserOptions.defaults);
->>>>>>> 60c166e5
   $RefParserOptions.apply(this, arguments);
 }
 
