{
  "name": "oas",
<<<<<<< HEAD
  "version": "6.1.1",
=======
  "version": "8.0.0",
>>>>>>> 838ce759
  "description": "Working with Swagger and OpenAPI definitions is hard. This makes it easier.",
  "license": "MIT",
  "author": "ReadMe <support@readme.io> (http://readme.io)",
  "bin": {
    "oas": "bin/oas"
  },
  "engines": {
    "node": ">=10"
  },
  "tags": [
    "api",
    "apis",
    "swagger",
    "openapi initiative",
    "openapi spec",
    "openapi document",
    "oai",
    "oas",
    "apidoc",
    "microservice",
    "documentation"
  ],
  "repository": {
    "type": "git",
    "url": "git://github.com/readmeio/oas.git"
  },
  "bugs": {
    "url": "https://github.com/readmeio/oas/issues"
  },
  "scripts": {
    "build": "webpack",
    "lint": "eslint .",
    "prepare": "npm run build",
    "pretest": "npm run lint && npm run prettier",
    "prettier": "prettier --list-different --write \"./**/**.js\"",
    "test": "jest --coverage",
    "version": "conventional-changelog --pkg package.json -i CHANGELOG.md -s && git add CHANGELOG.md"
  },
  "dependencies": {
    "@apidevtools/json-schema-ref-parser": "^9.0.6",
    "cardinal": "^2.1.1",
    "colors": "^1.1.2",
    "figures": "^3.0.0",
    "glob": "^7.1.2",
    "inquirer": "^7.0.1",
    "json-schema-merge-allof": "^0.7.0",
    "json2yaml": "^1.1.0",
    "jsonfile": "^6.0.0",
    "jsonpointer": "^4.1.0",
    "lodash": "^4.17.11",
    "lodash.kebabcase": "^4.1.1",
    "minimist": "^1.2.0",
    "node-status": "^1.0.0",
    "oas-normalize": "2.3.1",
    "open": "^7.0.0",
    "path-to-regexp": "^6.2.0",
    "request": "^2.88.0",
    "swagger-inline": "3.2.2"
  },
  "devDependencies": {
    "@babel/core": "^7.12.3",
    "@babel/preset-env": "^7.12.1",
    "@commitlint/cli": "^11.0.0",
    "@commitlint/config-conventional": "^11.0.0",
    "@readme/eslint-config": "^3.6.2",
    "@readme/oas-examples": "^4.0.0",
    "babel-loader": "^8.1.0",
    "conventional-changelog-cli": "^2.1.0",
    "eslint": "^7.11.0",
    "husky": "^4.3.0",
    "jest": "^26.0.1",
    "prettier": "^2.1.2",
    "sinon": "^9.0.0",
    "terser-webpack-plugin": "^4.2.3",
    "webpack": "^4.44.2",
    "webpack-cli": "^4.2.0"
  },
  "prettier": "@readme/eslint-config/prettier",
  "jest": {
    "coveragePathIgnorePatterns": [
      "<rootDir>/.tooling",
      "<rootDir>/node_modules",
      "<rootDir>/__tests__/(.*)/__fixtures__/"
    ],
    "testPathIgnorePatterns": [
      "<rootDir>/__tests__/(.*)/__fixtures__/"
    ],
    "transform": {}
  },
  "husky": {
    "hooks": {
      "commit-msg": "commitlint -E HUSKY_GIT_PARAMS"
    }
  },
  "commitlint": {
    "extends": [
      "@commitlint/config-conventional"
    ]
  },
  "bundlewatch": {
    "files": [
      {
        "path": ".tooling/index.js",
        "maxSize": "400kb"
      }
    ]
  }
}<|MERGE_RESOLUTION|>--- conflicted
+++ resolved
@@ -1,10 +1,6 @@
 {
   "name": "oas",
-<<<<<<< HEAD
-  "version": "6.1.1",
-=======
   "version": "8.0.0",
->>>>>>> 838ce759
   "description": "Working with Swagger and OpenAPI definitions is hard. This makes it easier.",
   "license": "MIT",
   "author": "ReadMe <support@readme.io> (http://readme.io)",
