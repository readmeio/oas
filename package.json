--- conflicted
+++ resolved
@@ -18,13 +18,8 @@
     "version": "conventional-changelog --pkg lerna.json -i CHANGELOG.md -s && git add CHANGELOG.md"
   },
   "devDependencies": {
-<<<<<<< HEAD
     "@commitlint/cli": "^11.0.0",
-    "@commitlint/config-conventional": "^9.0.1",
-=======
-    "@commitlint/cli": "^9.0.1",
     "@commitlint/config-conventional": "^11.0.0",
->>>>>>> f660b743
     "@readme/eslint-config": "^3.2.0",
     "conventional-changelog-cli": "^2.0.34",
     "husky": "^4.2.3",
