--- conflicted
+++ resolved
@@ -99,7 +99,6 @@
       error: 'Validation failed. /paths/users/{username}/profile/image/post has a file parameter, so it must consume multipart/form-data or application/x-www-form-urlencoded'
     },
     {
-<<<<<<< HEAD
       name: '"file" param with vendor specific form-data "consumes"',
       valid: true,
       file: 'file-vendor-specific-consumes-formdata.yaml'
@@ -131,12 +130,12 @@
       valid: false,
       file: 'duplicate-operation-ids.yaml',
       error: 'Validation failed. Duplicate operation id \'users\''
-=======
+    },
+    {
       name: 'array response body without items',
       valid: false,
       file: 'array-response-body-no-items.yaml',
       error: 'Validation failed. /paths/users/get/responses/200/schema is an array, so it must include an \"items\" schema'
->>>>>>> 2ede7d8c
     }
   ];
 
