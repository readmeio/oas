--- conflicted
+++ resolved
@@ -1,12 +1,6 @@
-<<<<<<< HEAD
 import type { Language, LanguageConfig } from './languages.js';
-import type { HarRequest } from '@readme/httpsnippet';
+import type { HarRequest } from './types.js';
 import type { ClientId, ClientPlugin, TargetId } from '@readme/httpsnippet/targets';
-=======
-import type { Language } from './languages.js';
-import type { HarRequest } from './types.js';
-import type { ClientPlugin, TargetId } from '@readme/httpsnippet/targets';
->>>>>>> ebec4a80
 import type { AuthForHAR, DataForHAR } from '@readme/oas-to-har/lib/types';
 import type Oas from 'oas';
 import type { Operation } from 'oas/operation';
