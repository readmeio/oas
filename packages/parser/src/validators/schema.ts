--- conflicted
+++ resolved
@@ -6,13 +6,9 @@
 import Ajv from 'ajv/dist/2020.js';
 import AjvDraft4 from 'ajv-draft-04';
 
-<<<<<<< HEAD
+import { isOpenAPI31, isOpenAPI32, isSwagger } from '../lib/assertions.js';
 import { detectNoSlashPaths } from '../lib/detectNoSlashPaths.js';
-import { getSpecificationName, isOpenAPI31, isSwagger } from '../lib/index.js';
-=======
-import { isOpenAPI31, isOpenAPI32, isSwagger } from '../lib/assertions.js';
 import { getSpecificationName } from '../lib/index.js';
->>>>>>> f8dc873d
 import { reduceAjvErrors } from '../lib/reduceAjvErrors.js';
 
 /**
