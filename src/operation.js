/* eslint-disable max-classes-per-file */
/* eslint-disable no-underscore-dangle */
const findSchemaDefinition = require('./lib/find-schema-definition');
const getParametersAsJsonSchema = require('./operation/get-parameters-as-json-schema');
const getResponseAsJsonSchema = require('./operation/get-response-as-json-schema');
const getRequestBodyExamples = require('./operation/get-requestbody-examples');
const getCallbackExamples = require('./operation/get-callback-examples');
const getResponseExamples = require('./operation/get-response-examples');
const matchesMimeType = require('./lib/matches-mimetype');

class Operation {
  constructor(oas, path, method, operation) {
    this.schema = operation;
    this.oas = oas;
    this.path = path;
    this.method = method;

    this.contentType = undefined;
    this.requestBodyExamples = undefined;
    this.responseExamples = undefined;
  }

  getContentType() {
    if (this.contentType) {
      return this.contentType;
    }

    let types = [];
    if (this.schema.requestBody) {
      if ('$ref' in this.schema.requestBody) {
        this.schema.requestBody = findSchemaDefinition(this.schema.requestBody.$ref, this.oas);
      }

      if ('content' in this.schema.requestBody) {
        types = Object.keys(this.schema.requestBody.content);
      }
    }

    this.contentType = 'application/json';
    if (types && types.length) {
      this.contentType = types[0];
    }

    // Favor JSON if it exists
    types.forEach(t => {
      if (t.match(/json/)) {
        this.contentType = t;
      }
    });

    return this.contentType;
  }

  isFormUrlEncoded() {
    return matchesMimeType.formUrlEncoded(this.getContentType());
  }

  isMultipart() {
    return matchesMimeType.multipart(this.getContentType());
  }

  isJson() {
    return matchesMimeType.json(this.getContentType());
  }

  isXml() {
    return matchesMimeType.xml(this.getContentType());
  }

  /**
   * Returns an array of all security requirements associated wtih this operation. If none are defined at the operation
   * level, the securities for the entire API definition are returned (with an empty array as a final fallback).
   *
   * @returns {array}
   */
  getSecurity() {
    if (!('components' in this.oas) || !('securitySchemes' in this.oas.components)) {
      return [];
    }

    return this.schema.security || this.oas.security || [];
  }

  /**
   * @link https://swagger.io/docs/specification/authentication/#multiple
   * @link https://github.com/OAI/OpenAPI-Specification/blob/main/versions/3.0.3.md#security-requirement-object
   * @param {boolean} filterInvalid Optional flag that, when set to `true`, filters out invalid/nonexistent security
   *    schemes, rather than returning `false`.
   * @returns {array} An array of arrays of objects of grouped security schemes. The inner array determines and-grouped
   *    security schemes, the outer array determines or-groups.
   */
  getSecurityWithTypes(filterInvalid = false) {
    const securityRequirements = this.getSecurity();

    return securityRequirements.map(requirement => {
      let keys;
      try {
        keys = Object.keys(requirement);
      } catch (e) {
        return false;
      }

      const keysWithTypes = keys.map(key => {
        let security;
        try {
          security = this.oas.components.securitySchemes[key];
        } catch (e) {
          return false;
        }

        if (!security) return false;
        let { type } = security;
        if (security.type === 'http') {
          if (security.scheme === 'basic') type = 'Basic';
          if (security.scheme === 'bearer') type = 'Bearer';
        } else if (security.type === 'oauth2') {
          type = 'OAuth2';
        } else if (security.type === 'apiKey') {
          if (security.in === 'query') type = 'Query';
          else if (security.in === 'header') type = 'Header';
          else if (security.in === 'cookie') type = 'Cookie';
        } else {
          return false;
        }

        security._key = key;

        return { type, security };
      });

      if (filterInvalid) return keysWithTypes.filter(key => key !== false);

      return keysWithTypes;
    });
  }

  /**
   * @returns An object where the keys are unique scheme types,
   * and the values are arrays containing each security scheme of that type.
   */
  prepareSecurity() {
    const securitiesWithTypes = this.getSecurityWithTypes();

    return securitiesWithTypes.reduce((prev, securities) => {
      securities.forEach(security => {
        // Remove non-existent schemes
        if (!security) return;
        if (!prev[security.type]) prev[security.type] = [];

        // Only add schemes we haven't seen yet.
        const exists = prev[security.type].findIndex(sec => sec._key === security.security._key);
        if (exists < 0) {
          prev[security.type].push(security.security);
        }
      });
      return prev;
    }, {});
  }

  getHeaders() {
    this.headers = {
      request: [],
      response: [],
    };

    const security = this.prepareSecurity();
    if (security.Header) {
      this.headers.request = security.Header.map(h => {
        return h.name;
      });
    }

    if (security.Bearer || security.Basic) {
      this.headers.request.push('Authorization');
    }

    if (security.Cookie) {
      this.headers.request.push('Cookie');
    }

    if (this.schema.parameters) {
      this.headers.request = this.headers.request.concat(
        this.schema.parameters
          .map(p => {
            if (p.in && p.in === 'header') return p.name;
            if (p.$ref) {
              const { name } = findSchemaDefinition(p.$ref, this.oas);
              return name;
            }
            return undefined;
          })
          .filter(p => p)
      );
    }

    this.headers.response = Object.keys(this.schema.responses)
      .filter(r => this.schema.responses[r].headers)
      .map(r => Object.keys(this.schema.responses[r].headers))
      .reduce((a, b) => a.concat(b), []);

    // If the operation doesn't already specify a 'content-type' request header,
    // we check if the path operation request body contains content, which implies that
    // we should also include the 'content-type' header.
    if (!this.headers.request.includes('Content-Type') && this.schema.requestBody) {
      if (this.schema.requestBody.$ref) {
        const ref = findSchemaDefinition(this.schema.requestBody.$ref, this.oas);
        if (ref.content && Object.keys(ref.content)) {
          this.headers.request.push('Content-Type');
        }
      } else if (this.schema.requestBody.content && Object.keys(this.schema.requestBody.content))
        this.headers.request.push('Content-Type');
    }

    // This is a similar approach, but in this case if we check the response content
    // and prioritize the 'accept' request header and 'content-type' request header
    if (this.schema.responses) {
      if (Object.keys(this.schema.responses).some(response => !!this.schema.responses[response].content)) {
        if (!this.headers.request.includes('Accept')) this.headers.request.push('Accept');
        if (!this.headers.response.includes('Content-Type')) this.headers.response.push('Content-Type');
      }
    }

    return this.headers;
  }

  /**
   * Determine if the operation has an operation present in its schema.
   *
   * @return {boolean}
   */
  hasOperationId() {
    return 'operationId' in this.schema;
  }

  /**
   * Get an `operationId` for this operation. If one is not present (it's not required by the spec!) a hash of the path
   * and method will be returned instead.
   *
   * @return {string}
   */
  getOperationId() {
    if ('operationId' in this.schema) {
      return this.schema.operationId;
    }

    const url = this.path
      .replace(/[^a-zA-Z0-9]/g, '-') // Remove weird characters
      .replace(/^-|-$/g, '') // Don't start or end with -
      .replace(/--+/g, '-') // Remove double --'s
      .toLowerCase();

    return `${this.method.toLowerCase()}_${url}`;
  }

  /**
   * Return an array of all tags, and their metadata, that exist on this operation.
   *
   * @returns {array}
   */
  getTags() {
    if (!('tags' in this.schema)) {
      return [];
    }

    let oasTags = new Map();
    if ('tags' in this.oas) {
      this.oas.tags.forEach(tag => {
        oasTags.set(tag.name, tag);
      });
    }

    oasTags = Object.fromEntries(oasTags);

    const tags = [];
    if (Array.isArray(this.schema.tags)) {
      this.schema.tags.forEach(tag => {
        if (tag in oasTags) {
          tags.push(oasTags[tag]);
        } else {
          tags.push({
            name: tag,
          });
        }
      });
    }

    return tags;
  }

  /**
   * Return the parameters (non-request body) on the operation.
   *
   * @todo This should also pull in common params.
   * @return {array}
   */
  getParameters() {
    return 'parameters' in this.schema ? this.schema.parameters : [];
  }

  /**
   * Convert the operation into an array of JSON Schema for each available type of parameter available on the operation.
   * `globalDefaults` contains an object of user defined parameter defaults used in constructSchema
   *
   * @param {Object} globalDefaults
   * @return {array}
   */
  getParametersAsJsonSchema(globalDefaults) {
    return getParametersAsJsonSchema(this.path, this.schema, this.oas, globalDefaults);
  }

  /**
   * Get a single response for this status code, formatted as JSON schema
   * @param {*} statusCode
   * @returns
   */
  getResponseAsJsonSchema(statusCode) {
    return getResponseAsJsonSchema(this, this.oas, statusCode);
  }

  /**
   * Get an array of all valid response status codes for this operation
   * @param {*} statusCode
   * @returns
   */
  getResponseStatusCodes() {
    return this.schema.responses ? Object.keys(this.schema.responses) : [];
  }

  /**
   * Determine if the operation has a request body.
   *
   * @return {boolean}
   */
  hasRequestBody() {
    return !!this.schema.requestBody;
  }

  /**
   * Retrieve an array of request body examples that this operation has.
   *
   * @returns {array}
   */
  getRequestBodyExamples() {
    if (this.requestBodyExamples) {
      return this.requestBodyExamples;
    }

    this.requestBodyExamples = getRequestBodyExamples(this.schema);
    return this.requestBodyExamples;
  }

  /**
   * Return a specific response out of the operation by a given HTTP status code.
   *
   * @param {integer} statusCode
   * @return {(boolean|object)}
   */
  getResponseByStatusCode(statusCode) {
    if (!this.schema.responses) {
      return false;
    }

    if (typeof this.schema.responses[statusCode] === 'undefined') {
      return false;
    }

    return this.schema.responses[statusCode];
  }

  /**
   * Retrieve an array of response examples that this operation has.
   *
   * @returns {array}
   */
  getResponseExamples() {
    if (this.responseExamples) {
      return this.responseExamples;
    }

    this.responseExamples = getResponseExamples(this.schema);
    return this.responseExamples;
  }

  /**
   * Determine if the operation has callbacks.
   *
   * @return {boolean}
   */
  hasCallbacks() {
    return !!this.schema.callbacks;
  }

  /**
   * Retrieve a specific callback
   *
   * @returns {Operation}
   */
  getCallback(identifier, expression, method) {
    if (!this.schema.callbacks) return false;

    const callback = this.schema.callbacks[identifier] ? this.schema.callbacks[identifier][expression] : false;
    if (!callback || !callback[method]) return false;
    // eslint-disable-next-line no-use-before-define
    return new Callback(this.oas, expression, method, callback[method]);
  }

  /**
   * Retrieve an array of operations created from each callback.
   *
   * @returns {array}
   */
  getCallbacks() {
    const callbackOperations = [];
    if (!this.hasCallbacks()) return false;

    Object.keys(this.schema.callbacks).forEach(callback => {
      Object.keys(this.schema.callbacks[callback]).forEach(expression => {
        Object.keys(this.schema.callbacks[callback][expression]).forEach(method => {
          callbackOperations.push(this.getCallback(callback, expression, method));
        });
      });
    });
    return callbackOperations;
  }

  /**
   * Retrieve an array of callback examples that this operation has.
   *
   * @returns {array}
   */
  getCallbackExamples() {
    if (this.callbackExamples) {
      return this.callbackExamples;
    }

    this.callbackExamples = getCallbackExamples(this.schema);
    return this.callbackExamples;
  }
}

<<<<<<< HEAD
class Webhook extends Operation {}

module.exports = Operation;
module.exports.Webhook = Webhook;
=======
class Callback extends Operation {}

module.exports = Operation;
module.exports.Callback = Callback;
>>>>>>> c1759bde
<|MERGE_RESOLUTION|>--- conflicted
+++ resolved
@@ -438,14 +438,9 @@
   }
 }
 
-<<<<<<< HEAD
+class Callback extends Operation {}
 class Webhook extends Operation {}
-
-module.exports = Operation;
-module.exports.Webhook = Webhook;
-=======
-class Callback extends Operation {}
 
 module.exports = Operation;
 module.exports.Callback = Callback;
->>>>>>> c1759bde
+module.exports.Webhook = Webhook;