--- conflicted
+++ resolved
@@ -152,15 +152,10 @@
 
   operation(path, method) {
     const operation = getPathOperation(this, { swagger: { path }, api: { method } });
-<<<<<<< HEAD
-    return new Operation(this, path, method, operation);
-=======
-    
     // If `getPathOperation` wasn't able to find the operation in the API definition, we should still set an empty
     // schema on the operation in the `Operation` class because if we don't trying to use any of the accessors on that
     // class are going to fail as `schema` will be `undefined`.
-    return new Operation(this, path, method, operation || {}, jwtDefaults);
->>>>>>> 86b14bab
+    return new Operation(this, path, method, operation || {});
   }
 
   findOperationMatches(url) {
