{
  "name": "superagent-dist",
<<<<<<< HEAD
  "version": "1.8.2",
=======
  "version": "1.7.2",
>>>>>>> 60c166e5
  "description": "superagent.js for the browser",
  "main": "superagent.js",
  "scripts": {
    "build": "node build.js",
    "update": "node update.js"
  },
  "author": "",
  "license": "MIT",
  "dependencies": {
<<<<<<< HEAD
    "superagent": "1.8.2"
=======
    "superagent": "1.7.2"
>>>>>>> 60c166e5
  },
  "devDependencies": {
    "browserify": "^13.0.0",
    "chalk": "^1.1.1",
    "latest-version": "^2.0.0",
    "release-it": "^2.3.1",
    "trash": "^3.4.1"
  }
}<|MERGE_RESOLUTION|>--- conflicted
+++ resolved
@@ -1,10 +1,6 @@
 {
   "name": "superagent-dist",
-<<<<<<< HEAD
-  "version": "1.8.2",
-=======
   "version": "1.7.2",
->>>>>>> 60c166e5
   "description": "superagent.js for the browser",
   "main": "superagent.js",
   "scripts": {
@@ -14,11 +10,7 @@
   "author": "",
   "license": "MIT",
   "dependencies": {
-<<<<<<< HEAD
-    "superagent": "1.8.2"
-=======
     "superagent": "1.7.2"
->>>>>>> 60c166e5
   },
   "devDependencies": {
     "browserify": "^13.0.0",
