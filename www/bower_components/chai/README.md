<h1 align=center>
  <a href="http://chaijs.com" title="Chai Documentation">
    <img alt="ChaiJS" src="http://chaijs.com/img/chai-logo.png">
  </a>
  <br>
  chai
</h1>

<p align=center>
  Chai is a BDD / TDD assertion library for <a href="http://nodejs.org">node</a> and the browser that can be delightfully paired with any javascript testing framework.
</p>

<p align=center>
  <a href="./LICENSE">
    <img
      alt="license:mit"
      src="https://img.shields.io/badge/license-mit-green.svg?style=flat-square"
    />
  </a>
  <a href="https://github.com/chaijs/chai/releases">
    <img
      alt="tag:?"
      src="https://img.shields.io/github/tag/chaijs/chai.svg?style=flat-square"
    />
  </a>
  <a href="https://www.npmjs.com/packages/chai">
    <img
      alt="node:?"
      src="https://img.shields.io/badge/node-%3E=4.0-blue.svg?style=flat-square"
    />
  </a>
  <br/>
  <a href="https://saucelabs.com/u/chaijs">
    <img
      alt="Selenium Test Status"
      src="https://saucelabs.com/browser-matrix/chaijs.svg"
    />
  </a>
  <br/>
  <a href="https://www.npmjs.com/packages/chai">
    <img
      alt="downloads:?"
      src="https://img.shields.io/npm/dm/chai.svg?style=flat-square"
    />
  </a>
  <a href="https://travis-ci.org/chaijs/chai">
    <img
      alt="build:?"
      src="https://img.shields.io/travis/chaijs/chai/master.svg?style=flat-square"
    />
  </a>
  <a href="https://coveralls.io/r/chaijs/chai">
    <img
      alt="coverage:?"
      src="https://img.shields.io/coveralls/chaijs/chai/master.svg?style=flat-square"
    />
  </a>
  <a href="">
    <img
      alt="devDependencies:?"
      src="https://img.shields.io/david/chaijs/chai.svg?style=flat-square"
    />
  </a>
  <br/>
  <a href="https://chai-slack.herokuapp.com/">
    <img
      alt="Join the Slack chat"
      src="https://img.shields.io/badge/slack-join%20chat-E2206F.svg?style=flat-square"
    />
  </a>
  <a href="https://gitter.im/chaijs/chai">
    <img
      alt="Join the Gitter chat"
      src="https://img.shields.io/badge/gitter-join%20chat-D0104D.svg?style=flat-square"
    />
  </a>
  <a href="https://opencollective.com/chaijs">
    <img
      alt="OpenCollective Backers"
      src="https://opencollective.com/chaijs/backers/badge.svg?style=flat-square"
    />
  </a>
</p>

For more information or to download plugins, view the [documentation](http://chaijs.com).

## What is Chai?

<<<<<<< HEAD
Chai is an _assertion library_, similar to Node's build in `assert`. It makes testing much easier by giving you lots of assertions you can run against your code.
=======
[![Slack Status](https://chai-slack.herokuapp.com/badge.svg)]( https://chai-slack.herokuapp.com/)
[![Join the chat at https://gitter.im/chaijs/chai](https://badges.gitter.im/Join%20Chat.svg)](https://gitter.im/chaijs/chai)
>>>>>>> 60c166e5

## Installation

### Node.js

`chai` is available on [npm](http://npmjs.org). To install it, type:

    $ npm install chai

### Browsers

You can also use it within the browser; install via npm and use the `chai.js` file found within the download. For example:

```html
<script src="./node_modules/chai/chai.js"></script>
```

## Usage

Import the library in your code, and then pick one of the styles you'd like to use - either `assert`, `expect` or `should`:

```js
var chai = require('chai');  
var assert = chai.assert;    // Using Assert style
var expect = chai.expect;    // Using Expect style
var should = chai.should();  // Using Should style
```

### Pre-Native Modules Usage (_registers the chai testing style globally_)

```js
require('chai/register-assert');  // Using Assert style
require('chai/register-expect');  // Using Expect style
require('chai/register-should');  // Using Should style
```

### Pre-Native Modules Usage (_as local variables_)

```js
const { assert } = require('chai');  // Using Assert style
const { expect } = require('chai');  // Using Expect style
const { should } = require('chai');  // Using Should style
should();  // Modifies `Object.prototype`

const { expect, use } = require('chai');  // Creates local variables `expect` and `use`; useful for plugin use
```

### Native Modules Usage (_registers the chai testing style globally_)

```js
import 'chai/register-assert';  // Using Assert style
import 'chai/register-expect';  // Using Expect style
import 'chai/register-should';  // Using Should style
```

### Native Modules Usage (_local import only_)

```js
import { assert } from 'chai';  // Using Assert style
import { expect } from 'chai';  // Using Expect style
import { should } from 'chai';  // Using Should style
should();  // Modifies `Object.prototype`
```

### Usage with Mocha

```bash
mocha spec.js -r chai/register-assert  # Using Assert style
mocha spec.js -r chai/register-expect  # Using Expect style
mocha spec.js -r chai/register-should  # Using Should style
```

[Read more about these styles in our docs](http://chaijs.com/guide/styles/).

## Plugins

Chai offers a robust Plugin architecture for extending Chai's assertions and interfaces.

- Need a plugin? View the [official plugin list](http://chaijs.com/plugins).
- Want to build a plugin? Read the [plugin api documentation](http://chaijs.com/guide/plugins/).
- Have a plugin and want it listed? Simply add the following keywords to your package.json:
  -  `chai-plugin`
  -  `browser` if your plugin works in the browser as well as Node.js
  -  `browser-only` if your plugin does not work with Node.js

### Related Projects

- [chaijs / chai-docs](https://github.com/chaijs/chai-docs): The chaijs.com website source code.
- [chaijs / assertion-error](https://github.com/chaijs/assertion-error): Custom `Error` constructor thrown upon an assertion failing.
- [chaijs / deep-eql](https://github.com/chaijs/deep-eql): Improved deep equality testing for Node.js and the browser.
- [chaijs / type-detect](https://github.com/chaijs/type-detect): Improved typeof detection for Node.js and the browser.
- [chaijs / check-error](https://github.com/chaijs/check-error): Error comparison and information related utility for Node.js and the browser.
- [chaijs / loupe](https://github.com/chaijs/loupe): Inspect utility for Node.js and browsers.
- [chaijs / pathval](https://github.com/chaijs/pathval): Object value retrieval given a string path.
- [chaijs / get-func-name](https://github.com/chaijs/get-func-name): Utility for getting a function's name for node and the browser.

### Contributing

Thank you very much for considering to contribute!

Please make sure you follow our [Code Of Conduct](https://github.com/chaijs/chai/blob/master/CODE_OF_CONDUCT.md) and we also strongly recommend reading our [Contributing Guide](https://github.com/chaijs/chai/blob/master/CONTRIBUTING.md).

Here are a few issues other contributors frequently ran into when opening pull requests:

- Please do not commit changes to the `chai.js` build. We do it once per release.
- Before pushing your commits, please make sure you [rebase](https://github.com/chaijs/chai/blob/master/CONTRIBUTING.md#pull-requests) them.

### Contributors

Please see the full
[Contributors Graph](https://github.com/chaijs/chai/graphs/contributors) for our
list of contributors.

### Core Contributors

Feel free to reach out to any of the core contributors with your questions or
concerns. We will do our best to respond in a timely manner.

[![Jake Luer](https://avatars3.githubusercontent.com/u/58988?v=3&s=50)](https://github.com/logicalparadox)
[![Veselin Todorov](https://avatars3.githubusercontent.com/u/330048?v=3&s=50)](https://github.com/vesln)
[![Keith Cirkel](https://avatars3.githubusercontent.com/u/118266?v=3&s=50)](https://github.com/keithamus)
[![Lucas Fernandes da Costa](https://avatars3.githubusercontent.com/u/6868147?v=3&s=50)](https://github.com/lucasfcosta)
[![Grant Snodgrass](https://avatars3.githubusercontent.com/u/17260989?v=3&s=50)](https://github.com/meeber)<|MERGE_RESOLUTION|>--- conflicted
+++ resolved
@@ -1,203 +1,47 @@
-<h1 align=center>
-  <a href="http://chaijs.com" title="Chai Documentation">
-    <img alt="ChaiJS" src="http://chaijs.com/img/chai-logo.png">
-  </a>
-  <br>
-  chai
-</h1>
+[![Chai Documentation](http://chaijs.com/public/img/chai-logo.png)](http://chaijs.com)
 
-<p align=center>
-  Chai is a BDD / TDD assertion library for <a href="http://nodejs.org">node</a> and the browser that can be delightfully paired with any javascript testing framework.
-</p>
+[![license:mit](https://img.shields.io/badge/license-mit-green.svg?style=flat-square)](#license)<br>
+[![tag:?](https://img.shields.io/github/tag/chaijs/chai.svg?style=flat-square)](https://github.com/chaijs/chai/releases)
+[![build:?](https://img.shields.io/travis/chaijs/chai/master.svg?style=flat-square)](https://travis-ci.org/chaijs/chai)
+[![coverage:?](https://img.shields.io/coveralls/chaijs/chai/master.svg?style=flat-square)](https://coveralls.io/r/chaijs/chai)<br>
+[![npm:](https://img.shields.io/npm/v/chai.svg?style=flat-square)](https://www.npmjs.com/packages/chai)
+[![dependencies:?](https://img.shields.io/npm/dm/chai.svg?style=flat-square)](https://www.npmjs.com/packages/chai)
+[![devDependencies:?](https://img.shields.io/david/chaijs/chai.svg?style=flat-square)](https://david-dm.org/chaijs/chai)
 
-<p align=center>
-  <a href="./LICENSE">
-    <img
-      alt="license:mit"
-      src="https://img.shields.io/badge/license-mit-green.svg?style=flat-square"
-    />
-  </a>
-  <a href="https://github.com/chaijs/chai/releases">
-    <img
-      alt="tag:?"
-      src="https://img.shields.io/github/tag/chaijs/chai.svg?style=flat-square"
-    />
-  </a>
-  <a href="https://www.npmjs.com/packages/chai">
-    <img
-      alt="node:?"
-      src="https://img.shields.io/badge/node-%3E=4.0-blue.svg?style=flat-square"
-    />
-  </a>
-  <br/>
-  <a href="https://saucelabs.com/u/chaijs">
-    <img
-      alt="Selenium Test Status"
-      src="https://saucelabs.com/browser-matrix/chaijs.svg"
-    />
-  </a>
-  <br/>
-  <a href="https://www.npmjs.com/packages/chai">
-    <img
-      alt="downloads:?"
-      src="https://img.shields.io/npm/dm/chai.svg?style=flat-square"
-    />
-  </a>
-  <a href="https://travis-ci.org/chaijs/chai">
-    <img
-      alt="build:?"
-      src="https://img.shields.io/travis/chaijs/chai/master.svg?style=flat-square"
-    />
-  </a>
-  <a href="https://coveralls.io/r/chaijs/chai">
-    <img
-      alt="coverage:?"
-      src="https://img.shields.io/coveralls/chaijs/chai/master.svg?style=flat-square"
-    />
-  </a>
-  <a href="">
-    <img
-      alt="devDependencies:?"
-      src="https://img.shields.io/david/chaijs/chai.svg?style=flat-square"
-    />
-  </a>
-  <br/>
-  <a href="https://chai-slack.herokuapp.com/">
-    <img
-      alt="Join the Slack chat"
-      src="https://img.shields.io/badge/slack-join%20chat-E2206F.svg?style=flat-square"
-    />
-  </a>
-  <a href="https://gitter.im/chaijs/chai">
-    <img
-      alt="Join the Gitter chat"
-      src="https://img.shields.io/badge/gitter-join%20chat-D0104D.svg?style=flat-square"
-    />
-  </a>
-  <a href="https://opencollective.com/chaijs">
-    <img
-      alt="OpenCollective Backers"
-      src="https://opencollective.com/chaijs/backers/badge.svg?style=flat-square"
-    />
-  </a>
-</p>
+[![Selenium Test Status](https://saucelabs.com/browser-matrix/chaijs.svg)](https://saucelabs.com/u/chaijs)
+
+[![Slack Status](https://chai-slack.herokuapp.com/badge.svg)]( https://chai-slack.herokuapp.com/)
+[![Join the chat at https://gitter.im/chaijs/chai](https://badges.gitter.im/Join%20Chat.svg)](https://gitter.im/chaijs/chai)
+
+Chai is a BDD / TDD assertion library for [node](http://nodejs.org) and the browser that
+can be delightfully paired with any javascript testing framework.
 
 For more information or to download plugins, view the [documentation](http://chaijs.com).
 
-## What is Chai?
-
-<<<<<<< HEAD
-Chai is an _assertion library_, similar to Node's build in `assert`. It makes testing much easier by giving you lots of assertions you can run against your code.
-=======
-[![Slack Status](https://chai-slack.herokuapp.com/badge.svg)]( https://chai-slack.herokuapp.com/)
-[![Join the chat at https://gitter.im/chaijs/chai](https://badges.gitter.im/Join%20Chat.svg)](https://gitter.im/chaijs/chai)
->>>>>>> 60c166e5
-
-## Installation
-
-### Node.js
-
-`chai` is available on [npm](http://npmjs.org). To install it, type:
-
-    $ npm install chai
-
-### Browsers
-
-You can also use it within the browser; install via npm and use the `chai.js` file found within the download. For example:
-
-```html
-<script src="./node_modules/chai/chai.js"></script>
-```
-
-## Usage
-
-Import the library in your code, and then pick one of the styles you'd like to use - either `assert`, `expect` or `should`:
-
-```js
-var chai = require('chai');  
-var assert = chai.assert;    // Using Assert style
-var expect = chai.expect;    // Using Expect style
-var should = chai.should();  // Using Should style
-```
-
-### Pre-Native Modules Usage (_registers the chai testing style globally_)
-
-```js
-require('chai/register-assert');  // Using Assert style
-require('chai/register-expect');  // Using Expect style
-require('chai/register-should');  // Using Should style
-```
-
-### Pre-Native Modules Usage (_as local variables_)
-
-```js
-const { assert } = require('chai');  // Using Assert style
-const { expect } = require('chai');  // Using Expect style
-const { should } = require('chai');  // Using Should style
-should();  // Modifies `Object.prototype`
-
-const { expect, use } = require('chai');  // Creates local variables `expect` and `use`; useful for plugin use
-```
-
-### Native Modules Usage (_registers the chai testing style globally_)
-
-```js
-import 'chai/register-assert';  // Using Assert style
-import 'chai/register-expect';  // Using Expect style
-import 'chai/register-should';  // Using Should style
-```
-
-### Native Modules Usage (_local import only_)
-
-```js
-import { assert } from 'chai';  // Using Assert style
-import { expect } from 'chai';  // Using Expect style
-import { should } from 'chai';  // Using Should style
-should();  // Modifies `Object.prototype`
-```
-
-### Usage with Mocha
-
-```bash
-mocha spec.js -r chai/register-assert  # Using Assert style
-mocha spec.js -r chai/register-expect  # Using Expect style
-mocha spec.js -r chai/register-should  # Using Should style
-```
-
-[Read more about these styles in our docs](http://chaijs.com/guide/styles/).
-
-## Plugins
+### Plugins
 
 Chai offers a robust Plugin architecture for extending Chai's assertions and interfaces.
 
 - Need a plugin? View the [official plugin list](http://chaijs.com/plugins).
+- Have a plugin and want it listed? Open a Pull Request at [chaijs/chai-docs:plugin.js](https://github.com/chaijs/chai-docs/blob/master/plugins.js#L1-L12).
 - Want to build a plugin? Read the [plugin api documentation](http://chaijs.com/guide/plugins/).
-- Have a plugin and want it listed? Simply add the following keywords to your package.json:
-  -  `chai-plugin`
-  -  `browser` if your plugin works in the browser as well as Node.js
-  -  `browser-only` if your plugin does not work with Node.js
 
 ### Related Projects
 
-- [chaijs / chai-docs](https://github.com/chaijs/chai-docs): The chaijs.com website source code.
 - [chaijs / assertion-error](https://github.com/chaijs/assertion-error): Custom `Error` constructor thrown upon an assertion failing.
 - [chaijs / deep-eql](https://github.com/chaijs/deep-eql): Improved deep equality testing for Node.js and the browser.
-- [chaijs / type-detect](https://github.com/chaijs/type-detect): Improved typeof detection for Node.js and the browser.
-- [chaijs / check-error](https://github.com/chaijs/check-error): Error comparison and information related utility for Node.js and the browser.
-- [chaijs / loupe](https://github.com/chaijs/loupe): Inspect utility for Node.js and browsers.
-- [chaijs / pathval](https://github.com/chaijs/pathval): Object value retrieval given a string path.
-- [chaijs / get-func-name](https://github.com/chaijs/get-func-name): Utility for getting a function's name for node and the browser.
+- [chaijs / type-detect](https://github.com/chaijs/type-detect): Improved typeof detection for node.js and the browser.
 
 ### Contributing
 
 Thank you very much for considering to contribute!
 
-Please make sure you follow our [Code Of Conduct](https://github.com/chaijs/chai/blob/master/CODE_OF_CONDUCT.md) and we also strongly recommend reading our [Contributing Guide](https://github.com/chaijs/chai/blob/master/CONTRIBUTING.md).
-
 Here are a few issues other contributors frequently ran into when opening pull requests:
 
 - Please do not commit changes to the `chai.js` build. We do it once per release.
 - Before pushing your commits, please make sure you [rebase](https://github.com/chaijs/chai/blob/master/CONTRIBUTING.md#pull-requests) them.
+
+We also strongly encourage you to read our detailed [contribution guidelines](https://github.com/chaijs/chai/blob/master/CONTRIBUTING.md).
 
 ### Contributors
 
@@ -213,5 +57,27 @@
 [![Jake Luer](https://avatars3.githubusercontent.com/u/58988?v=3&s=50)](https://github.com/logicalparadox)
 [![Veselin Todorov](https://avatars3.githubusercontent.com/u/330048?v=3&s=50)](https://github.com/vesln)
 [![Keith Cirkel](https://avatars3.githubusercontent.com/u/118266?v=3&s=50)](https://github.com/keithamus)
-[![Lucas Fernandes da Costa](https://avatars3.githubusercontent.com/u/6868147?v=3&s=50)](https://github.com/lucasfcosta)
-[![Grant Snodgrass](https://avatars3.githubusercontent.com/u/17260989?v=3&s=50)](https://github.com/meeber)+
+## License
+
+(The MIT License)
+
+Copyright (c) 2011-2015 Jake Luer <jake@alogicalparadox.com>
+
+Permission is hereby granted, free of charge, to any person obtaining a copy
+of this software and associated documentation files (the "Software"), to deal
+in the Software without restriction, including without limitation the rights
+to use, copy, modify, merge, publish, distribute, sublicense, and/or sell
+copies of the Software, and to permit persons to whom the Software is
+furnished to do so, subject to the following conditions:
+
+The above copyright notice and this permission notice shall be included in
+all copies or substantial portions of the Software.
+
+THE SOFTWARE IS PROVIDED "AS IS", WITHOUT WARRANTY OF ANY KIND, EXPRESS OR
+IMPLIED, INCLUDING BUT NOT LIMITED TO THE WARRANTIES OF MERCHANTABILITY,
+FITNESS FOR A PARTICULAR PURPOSE AND NONINFRINGEMENT. IN NO EVENT SHALL THE
+AUTHORS OR COPYRIGHT HOLDERS BE LIABLE FOR ANY CLAIM, DAMAGES OR OTHER
+LIABILITY, WHETHER IN AN ACTION OF CONTRACT, TORT OR OTHERWISE, ARISING FROM,
+OUT OF OR IN CONNECTION WITH THE SOFTWARE OR THE USE OR OTHER DEALINGS IN
+THE SOFTWARE.