--- conflicted
+++ resolved
@@ -1,10 +1,6 @@
 (The MIT License)
 
-<<<<<<< HEAD
-Copyright (c) 2011-2017 JS Foundation and contributors, https://js.foundation
-=======
 Copyright (c) 2011-2016 TJ Holowaychuk <tj@vision-media.ca>
->>>>>>> 60c166e5
 
 Permission is hereby granted, free of charge, to any person obtaining
 a copy of this software and associated documentation files (the
