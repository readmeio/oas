--- conflicted
+++ resolved
@@ -1,7 +1,17 @@
 {
   "name": "mocha",
-  "homepage": "https://mochajs.org",
+  "homepage": "http://mocha.github.io/mocha",
   "description": "simple, flexible, fun test framework",
+  "authors": [
+    "TJ Holowaychuk <tj@vision-media.ca>",
+    "Joshua Appelman <joshua@jbna.nl>",
+    "Oleg Gaidarenko <markelog@gmail.com>",
+    "Christoffer Hallas <christoffer.hallas@gmail.com>",
+    "Christopher Hiller <chiller@badwing.com>",
+    "Travis Jeffery <tj@travisjeffery.com>",
+    "Johnathan Ong <me@jongleberry.com>",
+    "Guillermo Rauch <rauchg@gmail.com>"
+  ],
   "repository": {
     "type": "git",
     "url": "git://github.com/mochajs/mocha.git"
@@ -15,17 +25,15 @@
     "editors",
     "images",
     "lib",
-    "scripts",
+    "support",
     "test",
-    "assets",
-    "media",
-    ".*",
+    ".gitignore",
+    ".npmignore",
+    ".travis.yml",
+    "component.json",
     "index.js",
-    "karma.conf.js",
-    "browser-entry.js",
     "Makefile",
-    "package.json",
-    "appveyor.yml"
+    "package.json"
   ],
   "keywords": [
     "mocha",
@@ -35,17 +43,6 @@
     "tap"
   ],
   "license": "MIT",
-<<<<<<< HEAD
-  "version": "3.5.3",
-  "_release": "3.5.3",
-  "_resolution": {
-    "type": "version",
-    "tag": "v3.5.3",
-    "commit": "1ff41a05a599e8bffe90b2b13597b01a2031b88f"
-  },
-  "_source": "https://github.com/mochajs/mocha.git",
-  "_target": "^3.0.0",
-=======
   "version": "2.4.5",
   "_release": "2.4.5",
   "_resolution": {
@@ -55,6 +52,5 @@
   },
   "_source": "https://github.com/mochajs/mocha.git",
   "_target": "*",
->>>>>>> 60c166e5
   "_originalSource": "mocha"
 }